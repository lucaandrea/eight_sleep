--- conflicted
+++ resolved
@@ -289,11 +289,7 @@
             self._attr_state_class = NAME_MAP[self._sensor].device_class
             self._attr_device_class = NAME_MAP[self._sensor].state_class
 
-        if (
-            self._sensor != "sleep_stage"
-            and self._sensor != "bed_state_type"
-            and self._sensor != "side"
-        ):
+        if self._sensor != "sleep_stage" and self._sensor != "bed_state_type":
             self._attr_state_class = SensorStateClass.MEASUREMENT
 
         if (
@@ -325,12 +321,6 @@
             return self._user_obj.bed_state_type
         if "last" in self._sensor:
             return self._user_obj.last_sleep_score
-        if "side" == self._sensor:
-<<<<<<< HEAD
-            return self._user_obj.side
-=======
-            return self._user_obj.current_user_side
->>>>>>> fe464282
 
         if self._sensor == "bed_temperature":
             return self._user_obj.current_values["bed_temp"]
