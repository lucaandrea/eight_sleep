"""Support for Eight smart mattress covers and mattresses."""

from __future__ import annotations

from dataclasses import dataclass
from datetime import timedelta
import logging

from .pyEight.eight import EightSleep
from .pyEight.exceptions import RequestError
from .pyEight.user import EightUser
import voluptuous as vol

from homeassistant.config_entries import SOURCE_IMPORT, ConfigEntry
from homeassistant.const import (
    ATTR_HW_VERSION,
    ATTR_MANUFACTURER,
    ATTR_MODEL,
    ATTR_SW_VERSION,
    CONF_PASSWORD,
    CONF_USERNAME,
    CONF_CLIENT_ID,
    CONF_CLIENT_SECRET,
    Platform,
)
from homeassistant.core import HomeAssistant
from homeassistant.exceptions import ConfigEntryNotReady, HomeAssistantError
from homeassistant.helpers.aiohttp_client import async_get_clientsession
from homeassistant.helpers.httpx_client import get_async_client
import homeassistant.helpers.config_validation as cv
from homeassistant.helpers.device_registry import async_get
from homeassistant.helpers.typing import UNDEFINED, ConfigType
from homeassistant.helpers.entity import DeviceInfo
from homeassistant.helpers.update_coordinator import (
    CoordinatorEntity,
    DataUpdateCoordinator,
)

from .const import DOMAIN, NAME_MAP

_LOGGER = logging.getLogger(__name__)

PLATFORMS = [
    Platform.BINARY_SENSOR,
    Platform.CLIMATE,
    Platform.NUMBER,
    Platform.SELECT,
    Platform.SENSOR,
    Platform.SWITCH,
]

DEVICE_SCAN_INTERVAL = timedelta(seconds=60)
USER_SCAN_INTERVAL = timedelta(seconds=30)
BASE_SCAN_INTERVAL = timedelta(seconds=60)

CONFIG_SCHEMA = vol.Schema(
    {
        DOMAIN: vol.Schema(
            {
                vol.Required(CONF_USERNAME): cv.string,
                vol.Required(CONF_PASSWORD): cv.string,
                vol.Optional(CONF_CLIENT_ID): cv.string,
                vol.Optional(CONF_CLIENT_SECRET): cv.string,
            }
        ),
    },
    extra=vol.ALLOW_EXTRA,
)


@dataclass
class EightSleepConfigEntryData:
    """Data used for all entities for a given config entry."""

    api: EightSleep
    device_coordinator: DataUpdateCoordinator
    user_coordinator: DataUpdateCoordinator
    base_coordinator: DataUpdateCoordinator


def _get_device_unique_id(
    eight: EightSleep,
    user_obj: EightUser | None = None,
    base_entity: bool = False
) -> str:
    """Get the device's unique ID."""
    unique_id = eight.device_id
    assert unique_id

    if base_entity:
        return f"{unique_id}.base"

    if user_obj:
        return f"{unique_id}.{user_obj.user_id}"

    return unique_id


async def async_setup(hass: HomeAssistant, config: ConfigType) -> bool:
    """Old set up method for the Eight Sleep component."""
    if DOMAIN in config:
        _LOGGER.warning(
            "Your Eight Sleep configuration has been imported into the UI; "
            "please remove it from configuration.yaml as support for it "
            "will be removed in a future release"
        )
        hass.async_create_task(
            hass.config_entries.flow.async_init(
                DOMAIN, context={"source": SOURCE_IMPORT}, data=config[DOMAIN]
            )
        )

    return True


async def async_setup_entry(hass: HomeAssistant, entry: ConfigEntry) -> bool:
    """Set up the Eight Sleep config entry."""
    if CONF_CLIENT_ID in entry.data:
        client_id = entry.data[CONF_CLIENT_ID]
    else:
        client_id = None
    if CONF_CLIENT_SECRET in entry.data:
        client_secret = entry.data[CONF_CLIENT_SECRET]
    else:
        client_secret = None
    eight = EightSleep(
        entry.data[CONF_USERNAME],
        entry.data[CONF_PASSWORD],
        hass.config.time_zone,
        client_id,
        client_secret,
        client_session=async_get_clientsession(hass),
        httpx_client=get_async_client(hass)
    )
    # Authenticate, build sensors
    try:
        success = await eight.start()
    except RequestError as err:
        raise ConfigEntryNotReady from err
    if not success:
        # Authentication failed, cannot continue
        return False

    device_coordinator: DataUpdateCoordinator = DataUpdateCoordinator(
        hass,
        _LOGGER,
        name=f"{DOMAIN}_device",
        update_interval=DEVICE_SCAN_INTERVAL,
        update_method=eight.update_device_data,
    )
    user_coordinator: DataUpdateCoordinator = DataUpdateCoordinator(
        hass,
        _LOGGER,
        name=f"{DOMAIN}_user",
        update_interval=USER_SCAN_INTERVAL,
        update_method=eight.update_user_data,
    )
    base_coordinator: DataUpdateCoordinator = DataUpdateCoordinator(
        hass,
        _LOGGER,
        name=f"{DOMAIN}_base",
        update_interval=BASE_SCAN_INTERVAL,
        update_method=eight.update_base_data,
    )
    await device_coordinator.async_config_entry_first_refresh()
    await user_coordinator.async_config_entry_first_refresh()
    await base_coordinator.async_config_entry_first_refresh()

    if not eight.users:
        # No users, cannot continue
        return False

    dev_reg = async_get(hass)
    assert eight.device_data
    device_data = {
        ATTR_MANUFACTURER: "Eight Sleep",
        ATTR_MODEL: eight.device_data.get("modelString", UNDEFINED),
        ATTR_HW_VERSION: eight.device_data.get("sensorInfo", {}).get(
            "hwRevision", UNDEFINED
        ),
        ATTR_SW_VERSION: eight.device_data.get("firmwareVersion", UNDEFINED),
    }
    dev_reg.async_get_or_create(
        config_entry_id=entry.entry_id,
        identifiers={(DOMAIN, _get_device_unique_id(eight))},
        name=f"{entry.data[CONF_USERNAME]}'s Eight Sleep",
        **device_data,
    )
    for user in eight.users.values():
        assert user.user_profile

        dev_reg.async_get_or_create(
            config_entry_id=entry.entry_id,
            identifiers={(DOMAIN, _get_device_unique_id(eight, user))},
            name=f"{user.user_profile['firstName']}'s Eight Sleep Side",
            via_device=(DOMAIN, _get_device_unique_id(eight)),
            **device_data,
        )

    if eight.base_user:
        base_hardware_info = eight.base_user.base_data.get("hardwareInfo", {})
        base_device_data = {
            ATTR_MANUFACTURER: "Eight Sleep",
            ATTR_MODEL: base_hardware_info['sku'],
            ATTR_HW_VERSION: base_hardware_info['hardwareVersion'],
            ATTR_SW_VERSION: base_hardware_info['softwareVersion'],
        }

        dev_reg.async_get_or_create(
            config_entry_id=entry.entry_id,
            identifiers={(DOMAIN, _get_device_unique_id(eight, base_entity=True))},
            name=f"{entry.data[CONF_USERNAME]}'s Base",
            via_device=(DOMAIN, _get_device_unique_id(eight)),
            **base_device_data,
        )

    hass.data.setdefault(DOMAIN, {})[entry.entry_id] = EightSleepConfigEntryData(
        eight, device_coordinator, user_coordinator, base_coordinator
    )

    await hass.config_entries.async_forward_entry_setups(entry, PLATFORMS)

    return True


async def async_unload_entry(hass: HomeAssistant, entry: ConfigEntry) -> bool:
    """Unload a config entry."""
    if unload_ok := await hass.config_entries.async_unload_platforms(entry, PLATFORMS):
        # stop the API before unloading everything
        config_entry_data: EightSleepConfigEntryData = hass.data[DOMAIN][entry.entry_id]
        await config_entry_data.api.stop()
        hass.data[DOMAIN].pop(entry.entry_id)
        if not hass.data[DOMAIN]:
            hass.data.pop(DOMAIN)

    return unload_ok


class EightSleepBaseEntity(CoordinatorEntity[DataUpdateCoordinator]):
    """The base Eight Sleep entity class."""

    _attr_has_entity_name = True

    def __init__(
        self,
        entry: ConfigEntry,
        coordinator: DataUpdateCoordinator,
        eight: EightSleep,
        user: EightUser | None,
        sensor: str,
        base_entity: bool = False
    ) -> None:
        """Initialize the data object."""
        super().__init__(coordinator)
        self._config_entry = entry
        self._eight = eight
        self._sensor = sensor
        self._user_obj = user

        self._attr_name = str(NAME_MAP.get(sensor, sensor.replace("_", " ").title()))

        device_id = _get_device_unique_id(eight, self._user_obj, base_entity)
        self._attr_unique_id = f"{device_id}.{sensor}"
        self._attr_device_info = DeviceInfo(identifiers={(DOMAIN, device_id)})

    async def _generic_service_call(self, service_method):
        if self._user_obj is None:
            raise HomeAssistantError(
                "This entity does not support the service call. "
                "Ensure you have a target <xxx>_bed_temperature entity set as the target."
            )
        await service_method()
        config_entry_data: EightSleepConfigEntryData = self.hass.data[DOMAIN][
            self._config_entry.entry_id
        ]
        await config_entry_data.device_coordinator.async_request_refresh()

    async def async_heat_set(
        self, target: int, duration: int, sleep_stage: str
    ) -> None:
        """Handle eight sleep heat set calls."""
        if sleep_stage == "current":
            await self._generic_service_call(
                lambda: self._user_obj.set_heating_level(target, duration)
            )
        else:
            await self._generic_service_call(
                lambda: self._user_obj.set_smart_heating_level(target, sleep_stage)
            )

    async def async_refresh_data(self) -> None:
        """Force refresh all data."""
        config_entry_data: EightSleepConfigEntryData = self.hass.data[DOMAIN][
            self._config_entry.entry_id
        ]
        await config_entry_data.device_coordinator.async_request_refresh()
        await config_entry_data.user_coordinator.async_request_refresh()
        await config_entry_data.base_coordinator.async_request_refresh()

    async def async_heat_increment(self, target: int) -> None:
        """Handle eight sleep heat increment calls."""
        await self._generic_service_call(
            lambda: self._user_obj.increment_heating_level(target)
        )

    async def async_side_off(
        self,
    ) -> None:
        """Handle eight sleep side off calls."""
        await self._generic_service_call(self._user_obj.turn_off_side)

    async def async_side_on(
        self,
    ) -> None:
        """Handle eight sleep side on calls."""
        await self._generic_service_call(self._user_obj.turn_on_side)

    async def async_alarm_snooze(self, duration: int) -> None:
        """Handle eight sleep alarm snooze calls."""
        await self._generic_service_call(lambda: self._user_obj.alarm_snooze(duration))

    async def async_alarm_stop(self) -> None:
        """Handle eight sleep alarm stop calls."""
        await self._generic_service_call(self._user_obj.alarm_stop)

    async def async_alarm_dismiss(self) -> None:
        """Handle eight sleep alarm dismiss calls."""
        await self._generic_service_call(self._user_obj.alarm_dismiss)

    async def async_start_away_mode(
        self,
    ) -> None:
        """Handle eight sleep start away mode calls."""
        _LOGGER.debug(f"Attempting to start away mode for user {self._user_obj.user_id}")
        await self._generic_service_call(lambda: self._user_obj.set_away_mode("start"))
        _LOGGER.debug(f"Successfully called start away mode for user {self._user_obj.user_id}")

    async def async_stop_away_mode(
        self,
    ) -> None:
        """Handle eight sleep stop away mode calls."""
        _LOGGER.debug(f"Attempting to stop away mode for user {self._user_obj.user_id}")
        await self._generic_service_call(lambda: self._user_obj.set_away_mode("end"))
        _LOGGER.debug(f"Successfully called stop away mode for user {self._user_obj.user_id}")

    async def async_prime_pod(
        self,
    ) -> None:
        """Handle eight sleep prime pod calls."""
        await self._generic_service_call(self._user_obj.prime_pod)

    async def async_set_bed_side(self, bed_side_state: str) -> None:
        """Handle eight sleep set bed side state."""
<<<<<<< HEAD
        _LOGGER.debug(f"Attempting to set bed side to '{bed_side_state}' for user {self._user_obj.user_id}")
        await self._generic_service_call(
            lambda: self._user_obj.set_bed_side(bed_side_state)
        )
        _LOGGER.debug(f"Successfully called set bed side to '{bed_side_state}' for user {self._user_obj.user_id}")
=======
        await self._generic_service_call(
            lambda: self._user_obj.set_bed_side(bed_side_state)
        )

    async def async_set_routine_alarm(
        self,
        routine_id: str,
        alarm_id: str,
        alarm_time: str,
    ) -> None:
        """Handle eight sleep set routine alarm calls."""
        await self._generic_service_call(lambda: self._user_obj.set_routine_alarm(routine_id, alarm_id, alarm_time))

    async def async_set_routine_bedtime(
        self,
        routine_id: str,
        bedtime: str,
    ) -> None:
        """Handle eight sleep set routine bedtime calls."""
        await self._generic_service_call(lambda: self._user_obj.set_routine_bedtime(routine_id, bedtime))

    async def async_set_one_off_alarm(
        self,
        time: str,
        enabled: bool = True,
        vibration_enabled: bool = True,
        vibration_power_level: int = 50,
        vibration_pattern: str = "RISE",
        thermal_enabled: bool = True,
        thermal_level: int = 0,
    ) -> None:
        """Set a one-off alarm."""
        await self._generic_service_call(
            lambda: self._user_obj.set_one_off_alarm(
                time=time,
                enabled=enabled,
                vibration_enabled=vibration_enabled,
                vibration_power_level=vibration_power_level,
                vibration_pattern=vibration_pattern,
                thermal_enabled=thermal_enabled,
                thermal_level=thermal_level,
            )
        )
>>>>>>> 4df37b46
<|MERGE_RESOLUTION|>--- conflicted
+++ resolved
@@ -351,16 +351,11 @@
 
     async def async_set_bed_side(self, bed_side_state: str) -> None:
         """Handle eight sleep set bed side state."""
-<<<<<<< HEAD
         _LOGGER.debug(f"Attempting to set bed side to '{bed_side_state}' for user {self._user_obj.user_id}")
         await self._generic_service_call(
             lambda: self._user_obj.set_bed_side(bed_side_state)
         )
         _LOGGER.debug(f"Successfully called set bed side to '{bed_side_state}' for user {self._user_obj.user_id}")
-=======
-        await self._generic_service_call(
-            lambda: self._user_obj.set_bed_side(bed_side_state)
-        )
 
     async def async_set_routine_alarm(
         self,
@@ -400,5 +395,4 @@
                 thermal_enabled=thermal_enabled,
                 thermal_level=thermal_level,
             )
-        )
->>>>>>> 4df37b46
+        )